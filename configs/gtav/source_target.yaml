--- conflicted
+++ resolved
@@ -35,16 +35,6 @@
 WANDB:
   ENABLE: False
   PROJECT: 'active_domain_adapt'
-<<<<<<< HEAD
-  NAME: 'halo_rebuttal_seed_23'
-  GROUP: 'source_target'
-  ENTITY: 'pinlab-sapienza'
-resume: 'results/pretrain_gtav/hyper_v3plus_ch_64_WN/model_global_step=25998.0_mIoU=38.99.ckpt'
-OUTPUT_DIR: 'results/source_target/halo_rebuttal_seed_23'
-DEBUG: 1
-PROTOCOL: 'source_target'   # source | source_target | source_free
-SEED: -1
-=======
   NAME: 'halo_radius'
   GROUP: 'source_target'
   ENTITY: 'pinlab-sapienza'
@@ -52,4 +42,4 @@
 OUTPUT_DIR: 'results/source_target/halo_radius'
 DEBUG: 0
 PROTOCOL: 'source_target'   # source | source_target | source_free
->>>>>>> 51f14b79
+SEED: -1