--- conflicted
+++ resolved
@@ -22,7 +22,7 @@
 CITYSCAPES_STD = torch.Tensor([58.395, 57.12, 57.375]).reshape(1, 1, 3).numpy()
 
 np.random.seed(cfg.SEED+1)
-
+VIZ_LIST = list(np.random.randint(0, 500, 20))
 
 def PixelSelection(cfg, feature_extractor, classifier, tgt_epoch_loader):
     feature_extractor.eval()
@@ -183,7 +183,39 @@
 
                 active_regions = math.ceil(num_pixel_cur * active_ratio / per_region_pixels)
 
-<<<<<<< HEAD
+                for pixel in range(active_regions):
+                    values, indices_h = torch.max(score, dim=0)
+                    _, indices_w = torch.max(values, dim=0)
+                    w = indices_w.item()
+                    h = indices_h[w].item()
+
+                    active_start_w = w - active_radius if w - active_radius >= 0 else 0
+                    active_start_h = h - active_radius if h - active_radius >= 0 else 0
+                    active_end_w = w + active_radius + 1
+                    active_end_h = h + active_radius + 1
+
+                    mask_start_w = w - mask_radius if w - mask_radius >= 0 else 0
+                    mask_start_h = h - mask_radius if h - mask_radius >= 0 else 0
+                    mask_end_w = w + mask_radius + 1
+                    mask_end_h = h + mask_radius + 1
+
+                    # mask out
+                    score[mask_start_h:mask_end_h, mask_start_w:mask_end_w] = -float('inf')
+                    active[mask_start_h:mask_end_h, mask_start_w:mask_end_w] = True
+                    selected[active_start_h:active_end_h, active_start_w:active_end_w] = True
+                    # active sampling
+                    active_mask[active_start_h:active_end_h, active_start_w:active_end_w] = \
+                        ground_truth[active_start_h:active_end_h, active_start_w:active_end_w]
+
+            active_mask_np = np.array(active_mask.cpu().numpy(), dtype=np.uint8)
+            active_mask_IMG = Image.fromarray(active_mask_np)
+            active_mask_IMG.save(path2mask[i])
+            indicator = {
+                'active': active,
+                'selected': selected
+            }
+            torch.save(indicator, path2indicator[i])
+
             if cfg.ACTIVE.VIZ_MASK and (idx in VIZ_LIST) and (cfg.ACTIVE.RATIO < 1.):
                 img_np = F.interpolate(tgt_input, size=size, mode='bilinear',
                                        align_corners=True).cpu().numpy()[0].transpose(1, 2, 0)
@@ -194,55 +226,6 @@
                 name = tgt_data['name'][0]
                 visualization_plots(img_np, score_np, active_mask_np, round_number, name)
             idx += 1
-=======
-                for pixel in range(active_regions):
-                    values, indices_h = torch.max(score, dim=0)
-                    _, indices_w = torch.max(values, dim=0)
-                    w = indices_w.item()
-                    h = indices_h[w].item()
-
-                    active_start_w = w - active_radius if w - active_radius >= 0 else 0
-                    active_start_h = h - active_radius if h - active_radius >= 0 else 0
-                    active_end_w = w + active_radius + 1
-                    active_end_h = h + active_radius + 1
-
-                    mask_start_w = w - mask_radius if w - mask_radius >= 0 else 0
-                    mask_start_h = h - mask_radius if h - mask_radius >= 0 else 0
-                    mask_end_w = w + mask_radius + 1
-                    mask_end_h = h + mask_radius + 1
-
-                    # mask out
-                    score[mask_start_h:mask_end_h, mask_start_w:mask_end_w] = -float('inf')
-                    active[mask_start_h:mask_end_h, mask_start_w:mask_end_w] = True
-                    selected[active_start_h:active_end_h, active_start_w:active_end_w] = True
-                    # active sampling
-                    active_mask[active_start_h:active_end_h, active_start_w:active_end_w] = \
-                        ground_truth[active_start_h:active_end_h, active_start_w:active_end_w]
-
-            active_mask_np = np.array(active_mask.cpu().numpy(), dtype=np.uint8)
-            active_mask_IMG = Image.fromarray(active_mask_np)
-            active_mask_IMG.save(path2mask[i])
-            indicator = {
-                'active': active,
-                'selected': selected
-            }
-            torch.save(indicator, path2indicator[i])
-
-        name = tgt_data['name'][0]
-        if cfg.ACTIVE.VIZ_MASK and name in VIZ_SET:
-            img_np = F.interpolate(tgt_input, size=size, mode='bilinear',
-                                   align_corners=True).cpu().numpy()[0].transpose(1, 2, 0)
-            img_np = (img_np * CITYSCAPES_STD + CITYSCAPES_MEAN).astype(np.uint8)
-            # active_mask_np = F.interpolate(torch.Tensor(active_mask_np).unsqueeze(0).unsqueeze(0), size=torch.Size(img_np.shape[:2]), mode='bilinear', align_corners=True)
-            # active_mask_np = active_mask_np.cpu().numpy().squeeze(0).squeeze(0)
-            score_np = score.cpu().numpy()
-            visualization_plots(img_np, score_np, active_mask_np, round_number, name)
-
-    with torch.no_grad():
-        for tgt_data in tqdm(tgt_epoch_loader):
-            select_region(tgt_data)
-        # Parallel(n_jobs=8)(delayed(select_region)(tgt_data) for tgt_data in tqdm(tgt_epoch_loader))
->>>>>>> b36b24f1
 
     feature_extractor.train()
     classifier.train()
