--- conflicted
+++ resolved
@@ -139,11 +139,7 @@
         region_uncertainty = self.compute_region_uncertainty(unc_type, logit, p, ground_truth=ground_truth)
 
         assert pur_type in [
-<<<<<<< HEAD
-            'ripu', 'hyper', 'none', 'ripu_quantized'], "error: pur_type '{}' not implemented".format(pur_type)
-=======
-            'ripu', 'hyper', 'none', 'radius'], "error: pur_type '{}' not implemented".format(pur_type)
->>>>>>> 51f14b79
+            'ripu', 'hyper', 'none', 'ripu_quantized', 'radius'], "error: pur_type '{}' not implemented".format(pur_type)
         if pur_type == 'ripu':
             predict = torch.argmax(p, dim=0)   # [h, w]
             region_impurity, count = self.compute_region_impurity(
