--- conflicted
+++ resolved
@@ -87,7 +87,8 @@
             EPS = 1e-5
             decoder_out_norm = decoder_out.squeeze(0).norm(dim=0)
             norm_min, norm_max = decoder_out_norm.min(), decoder_out_norm.max()
-            decoder_out_norm = (decoder_out_norm - norm_min) / (norm_max - norm_min)
+            decoder_out_norm = (decoder_out_norm - norm_min) / \
+                (norm_max - norm_min)
             predict = (decoder_out_norm * self.K) - 0.5  # [h, w]
 
             # predict = (decoder_out.squeeze(0).norm(dim=0) * self.K) - 0.5  # [h, w]
@@ -120,12 +121,8 @@
             region_impurity = normalize_map(region_impurity)
         return region_impurity, count
 
-<<<<<<< HEAD
     def forward(self, logit: torch.Tensor, decoder_out: torch.Tensor = None, unc_type: str = None,
-                pur_type: str = None, normalize: bool = False, cluster_centers=None):
-=======
-    def forward(self, logit: torch.Tensor, decoder_out: torch.Tensor = None, unc_type: str = None, pur_type: str = None, normalize: bool = False, alpha: float = None, quant_type=None, cluster_centers=None):
->>>>>>> 021573b8
+                pur_type: str = None, normalize: bool = False, cluster_centers=None, quant_type=None):
         """
         Compute regions score, impurity and uncertainty.
 
@@ -162,15 +159,9 @@
                 predict, self.in_channels, normalize)
         elif pur_type == 'hyper':
             predict = self.quantize_uncert_map(
-<<<<<<< HEAD
-                decoder_out, type=cfg.ACTIVE.QUANT, cluster_centers=cluster_centers)
-=======
                 decoder_out, type=quant_type, cluster_centers=cluster_centers)
-
->>>>>>> 021573b8
             region_impurity, count = self.compute_region_impurity(
                 predict, self.K, normalize)
-            
         elif pur_type == 'none':
             region_impurity = torch.zeros(
                 (1, 1, logit.shape[1], logit.shape[2]), dtype=torch.float32).cuda()
